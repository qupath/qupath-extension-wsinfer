plugins {
  // Main gradle plugin for building a Java library
  id 'java-library'
  // To create a shadow/fat jar that bundle up all dependencies
  id 'com.github.johnrengelman.shadow' version '7.1.2'
  // Include this plugin to avoid downloading JavaCPP dependencies for all platforms
  id 'org.bytedeco.gradle-javacpp-platform'
}

ext.moduleName = 'io.github.qupath.extension.wsinfer'

<<<<<<< HEAD
version = "0.2.0"
=======
version = "0.2.0-SNAPSHOT"
>>>>>>> 0b262987
description = 'An extension to run WSInfer in QuPath'

// The default 'gradle.ext.qupathVersion' reads this from settings.gradle.
ext.qupathVersion = gradle.ext.qupathVersion

// Generally 11 for QuPath v0.4.3, but will be 17 for QuPath v0.5.0
ext.qupathJavaVersion = 17

def djlVersion = libs.versions.deepJavaLibrary.get()

/**
 * Define dependencies.
 * - Using 'shadow' indicates that they are already part of QuPath, so you don't need
 *   to include them in your extension. If creating a single 'shadow jar' containing your
 *   extension and all dependencies, these won't be added.
 * - Using 'implementation' indicates that you need the dependency for the extension to work,
 *   and it isn't part of QuPath already. If you are creating a single 'shadow jar', the
 *   dependency should be bundled up in the extension.
 * - Using 'testImplementation' indicates that the dependency is only needed for testing,
 *   but shouldn't be bundled up for use in the extension.
 */
dependencies {

    // Main QuPath user interface jar.
    // Automatically includes other QuPath jars as subdependencies.
    implementation "io.github.qupath:qupath-gui-fx:${qupathVersion}"
    implementation 'io.github.qupath:qupath-fxtras:0.1.0-SNAPSHOT'

    // For logging - the version comes from QuPath's version catalog at
    // https://github.com/qupath/qupath/blob/main/gradle/libs.versions.toml
    // See https://docs.gradle.org/current/userguide/platforms.html
    shadow libs.slf4j

    testImplementation "io.github.qupath:qupath-gui-fx:${qupathVersion}"
    testImplementation libs.junit

    implementation "ai.djl:api:$djlVersion"
}


/*
 * Manifest info
 */
jar {
    manifest {
        attributes("Implementation-Title": project.name,
                "Implementation-Version": archiveVersion,
                "Automatic-Module-Name": moduleName)
    }
}

/*
 * Copy the LICENSE file into the jar
 */
processResources {
  from ("${projectDir}/LICENSE") {
    into "licenses/"
  }
}

/*
 * Define extra 'copyDependencies' task to copy dependencies into the build directory.
 */
tasks.register("copyDependencies", Copy) {
    description "Copy dependencies into the build directory for use elsewhere"
    group "QuPath"

    from configurations.default
    into 'build/libs'
}

/*
 * Ensure Java 11 compatibility, and include sources and javadocs when building.
 */
java {
    toolchain {
        languageVersion = JavaLanguageVersion.of(qupathJavaVersion)
    }
    withSourcesJar()
    withJavadocJar()
}

/*
 * Create javadocs for all modules/packages in one place.
 * Use -PstrictJavadoc=true to fail on error with doclint (which is rather strict).
 */
tasks.withType(Javadoc) {
	options.encoding = 'UTF-8'
	def strictJavadoc = findProperty('strictJavadoc')
	if (!strictJavadoc) {
        options.addStringOption('Xdoclint:none', '-quiet')
	}
}

/*
 * Specify that the encoding should be UTF-8 for source files
 */
tasks.named('compileJava') {
	options.encoding = 'UTF-8'
}

/*
 * Avoid 'Entry .gitkeep is a duplicate but no duplicate handling strategy has been set.'
 * when using withSourcesJar()
 */
tasks.withType(org.gradle.jvm.tasks.Jar) {
    duplicatesStrategy = DuplicatesStrategy.INCLUDE
}

/*
 * Support tests with JUnit.
 */
tasks.named('test') {
    useJUnitPlatform()
}

// Looks redundant to include this here and in settings.gradle,
// but helps overcome some gradle trouble when including this as a subproject
// within QuPath itself (which is useful during development).
repositories {
    // Add this if you need access to dependencies only installed locally
    //  mavenLocal()

    mavenCentral()

    // Add scijava - which is where QuPath's jars are hosted
    maven {
        url "https://maven.scijava.org/content/repositories/releases"
    }

    maven {
        url "https://maven.scijava.org/content/repositories/snapshots"
    }

}<|MERGE_RESOLUTION|>--- conflicted
+++ resolved
@@ -9,11 +9,8 @@
 
 ext.moduleName = 'io.github.qupath.extension.wsinfer'
 
-<<<<<<< HEAD
-version = "0.2.0"
-=======
-version = "0.2.0-SNAPSHOT"
->>>>>>> 0b262987
+version = "0.3.0"
+
 description = 'An extension to run WSInfer in QuPath'
 
 // The default 'gradle.ext.qupathVersion' reads this from settings.gradle.
