--- conflicted
+++ resolved
@@ -9,12 +9,7 @@
 
 ext.moduleName = 'io.github.qupath.extension.wsinfer'
 
-<<<<<<< HEAD
-version = "0.1.0"
-=======
-// TODO: Define the extension version & provide a short description
 version = "0.1.0-SNAPSHOT"
->>>>>>> 0c5b4144
 description = 'An extension to run WSInfer in QuPath'
 
 // The default 'gradle.ext.qupathVersion' reads this from settings.gradle.
