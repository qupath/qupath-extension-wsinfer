plugins {
  // Main gradle plugin for building a Java library
  id 'java-library'
  // To create a shadow/fat jar that bundle up all dependencies
  id 'com.github.johnrengelman.shadow' version '7.1.2'
  // Include this plugin to avoid downloading JavaCPP dependencies for all platforms
  id 'org.bytedeco.gradle-javacpp-platform'
}

ext.moduleName = 'io.github.qupath.extension.wsinfer'

<<<<<<< HEAD
version = "0.3.0"

=======
version = "0.2.0"
>>>>>>> 693a5766
description = 'An extension to run WSInfer in QuPath'

// The default 'gradle.ext.qupathVersion' reads this from settings.gradle.
ext.qupathVersion = gradle.ext.qupathVersion

// Generally 11 for QuPath v0.4.3, but will be 17 for QuPath v0.5.0
ext.qupathJavaVersion = 17

def djlVersion = libs.versions.deepJavaLibrary.get()

/**
 * Define dependencies.
 * - Using 'shadow' indicates that they are already part of QuPath, so you don't need
 *   to include them in your extension. If creating a single 'shadow jar' containing your
 *   extension and all dependencies, these won't be added.
 * - Using 'implementation' indicates that you need the dependency for the extension to work,
 *   and it isn't part of QuPath already. If you are creating a single 'shadow jar', the
 *   dependency should be bundled up in the extension.
 * - Using 'testImplementation' indicates that the dependency is only needed for testing,
 *   but shouldn't be bundled up for use in the extension.
 */
dependencies {

    // Main QuPath user interface jar.
    // Automatically includes other QuPath jars as subdependencies.
    implementation "io.github.qupath:qupath-gui-fx:${qupathVersion}"
    implementation 'io.github.qupath:qupath-fxtras:0.1.0-SNAPSHOT'

    // For logging - the version comes from QuPath's version catalog at
    // https://github.com/qupath/qupath/blob/main/gradle/libs.versions.toml
    // See https://docs.gradle.org/current/userguide/platforms.html
    shadow libs.slf4j

    testImplementation "io.github.qupath:qupath-gui-fx:${qupathVersion}"
    testImplementation libs.junit

    implementation "ai.djl:api:$djlVersion"
}


/*
 * Manifest info
 */
jar {
    manifest {
        attributes("Implementation-Title": project.name,
                "Implementation-Version": archiveVersion,
                "Automatic-Module-Name": moduleName)
    }
}

/*
 * Copy the LICENSE file into the jar
 */
processResources {
  from ("${projectDir}/LICENSE") {
    into "licenses/"
  }
}

/*
 * Define extra 'copyDependencies' task to copy dependencies into the build directory.
 */
tasks.register("copyDependencies", Copy) {
    description "Copy dependencies into the build directory for use elsewhere"
    group "QuPath"

    from configurations.default
    into 'build/libs'
}

/*
 * Ensure Java 11 compatibility, and include sources and javadocs when building.
 */
java {
    toolchain {
        languageVersion = JavaLanguageVersion.of(qupathJavaVersion)
    }
    withSourcesJar()
    withJavadocJar()
}

/*
 * Create javadocs for all modules/packages in one place.
 * Use -PstrictJavadoc=true to fail on error with doclint (which is rather strict).
 */
tasks.withType(Javadoc) {
	options.encoding = 'UTF-8'
	def strictJavadoc = findProperty('strictJavadoc')
	if (!strictJavadoc) {
        options.addStringOption('Xdoclint:none', '-quiet')
	}
}

/*
 * Specify that the encoding should be UTF-8 for source files
 */
tasks.named('compileJava') {
	options.encoding = 'UTF-8'
}

/*
 * Avoid 'Entry .gitkeep is a duplicate but no duplicate handling strategy has been set.'
 * when using withSourcesJar()
 */
tasks.withType(org.gradle.jvm.tasks.Jar) {
    duplicatesStrategy = DuplicatesStrategy.INCLUDE
}

/*
 * Support tests with JUnit.
 */
tasks.named('test') {
    useJUnitPlatform()
}

// Looks redundant to include this here and in settings.gradle,
// but helps overcome some gradle trouble when including this as a subproject
// within QuPath itself (which is useful during development).
repositories {
    // Add this if you need access to dependencies only installed locally
    //  mavenLocal()

    mavenCentral()

    // Add scijava - which is where QuPath's jars are hosted
    maven {
        url "https://maven.scijava.org/content/repositories/releases"
    }

    maven {
        url "https://maven.scijava.org/content/repositories/snapshots"
    }

}<|MERGE_RESOLUTION|>--- conflicted
+++ resolved
@@ -9,12 +9,7 @@
 
 ext.moduleName = 'io.github.qupath.extension.wsinfer'
 
-<<<<<<< HEAD
 version = "0.3.0"
-
-=======
-version = "0.2.0"
->>>>>>> 693a5766
 description = 'An extension to run WSInfer in QuPath'
 
 // The default 'gradle.ext.qupathVersion' reads this from settings.gradle.
