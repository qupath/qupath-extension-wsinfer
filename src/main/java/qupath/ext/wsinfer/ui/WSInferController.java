package qupath.ext.wsinfer.ui;

import javafx.application.Platform;
import javafx.beans.binding.Bindings;
import javafx.beans.binding.BooleanBinding;
import javafx.beans.binding.ObjectBinding;
import javafx.beans.binding.StringBinding;
import javafx.beans.property.IntegerProperty;
import javafx.beans.property.ObjectProperty;
import javafx.beans.property.SimpleIntegerProperty;
import javafx.beans.property.SimpleObjectProperty;
import javafx.beans.value.ObservableValue;
import javafx.concurrent.Task;
import javafx.concurrent.Worker;
import javafx.event.ActionEvent;
import javafx.fxml.FXML;
import javafx.scene.control.Button;
import javafx.scene.control.ChoiceBox;
import javafx.scene.control.ContentDisplay;
import javafx.scene.control.Label;
import javafx.scene.control.Slider;
import javafx.scene.control.Spinner;
import javafx.scene.control.TextField;
import javafx.scene.control.ToggleButton;
import javafx.stage.Stage;
import org.controlsfx.control.action.Action;
import org.controlsfx.control.action.ActionUtils;
import org.slf4j.Logger;
import org.slf4j.LoggerFactory;
import qupath.ext.wsinfer.ProgressListener;
import qupath.ext.wsinfer.WSInfer;
import qupath.ext.wsinfer.models.WSInferModel;
import qupath.ext.wsinfer.models.WSInferModelCollection;
import qupath.ext.wsinfer.models.WSInferUtils;
import qupath.lib.common.ThreadTools;
import qupath.lib.gui.QuPathGUI;
import qupath.lib.gui.commands.Commands;
import qupath.lib.gui.dialogs.Dialogs;
import qupath.lib.images.ImageData;
import qupath.lib.objects.PathAnnotationObject;
import qupath.lib.objects.PathObject;
import qupath.lib.objects.PathTileObject;
import qupath.lib.objects.hierarchy.PathObjectHierarchy;
import qupath.lib.objects.hierarchy.events.PathObjectSelectionListener;
import qupath.lib.plugins.workflow.DefaultScriptableWorkflowStep;

import java.awt.image.BufferedImage;
import java.util.Collection;
import java.util.HashMap;
import java.util.Map;
import java.util.ResourceBundle;
import java.util.Set;
import java.util.concurrent.ExecutorService;
import java.util.concurrent.Executors;

/**
 * Controller for the WSInfer user interface, which is defined in wsinfer_control.fxml
 * and loaded by WSInferCommand.
 */
public class WSInferController {

    private static final Logger logger = LoggerFactory.getLogger(WSInferController.class);

    public QuPathGUI qupath;
    private ObjectProperty<ImageData<BufferedImage>> imageDataProperty = new SimpleObjectProperty<>();
    private MessageTextHelper messageTextHelper;

    @FXML
    private Label labelMessage;
    @FXML
    private ChoiceBox<String> modelChoiceBox;
    @FXML
    private Button runButton;
    @FXML
    private Button forceRefreshButton;
    @FXML
    private ChoiceBox<String> deviceChoices;
    @FXML
    private ToggleButton toggleSelectAllAnnotations;
    @FXML
    private ToggleButton toggleSelectAllDetections;
    @FXML
    private ToggleButton toggleDetectionFill;
    @FXML
    private ToggleButton toggleDetections;
    @FXML
    private ToggleButton toggleAnnotations;
    @FXML
    private Slider sliderOpacity;
    @FXML
    private Spinner<Integer> spinnerNumWorkers;
    @FXML
    private TextField tfModelDirectory;
    private final static ResourceBundle resources = ResourceBundle.getBundle("qupath.ext.wsinfer.ui.strings");
    private WSInferModelHandler currentRunner;
    private Stage measurementMapsStage;

    private final ExecutorService pool = Executors.newSingleThreadExecutor(ThreadTools.createThreadFactory("wsinfer", true));

    private final ObjectProperty<Task<?>> pendingTask = new SimpleObjectProperty<>();


    @FXML
    private void initialize() {
        logger.info("Initializing...");

        this.qupath = QuPathGUI.getInstance();
        this.imageDataProperty.bind(qupath.imageDataProperty());

        configureModelChoices();

        configureSelectionButtons();
        configureDisplayToggleButtons();
        configureOpacitySlider();

        configureAvailableDevices();
        configureModelDirectory();
        configureNumWorkers();

        configureMessageLabel();
        configureRunInferenceButton();

        configurePendingTaskProperty();
    }

    private void configureMessageLabel() {
        messageTextHelper = new MessageTextHelper();
        labelMessage.textProperty().bind(messageTextHelper.messageLabelText);
        if (messageTextHelper.hasWarning.get())
            labelMessage.getStyleClass().setAll("warning-message");
        else
            labelMessage.getStyleClass().setAll("standard-message");
        messageTextHelper.hasWarning.addListener((observable, oldValue, newValue) -> {
            if (newValue)
                labelMessage.getStyleClass().setAll("warning-message");
            else
                labelMessage.getStyleClass().setAll("standard-message");
        });
    }

    /**
     * Populate the available models & configure the UI elements to select and download models.
     */
    private void configureModelChoices() {
        WSInferModelCollection models = WSInferUtils.getModelCollection();
        Map<String, WSInferModelHandler> runners = new HashMap<>();
        for (String key: models.getModels().keySet()) {
            WSInferModelHandler runner = new WSInferModelHandler(models.getModels().get(key));
            runners.put(key, runner);
            modelChoiceBox.getItems().add(key);
        }
        modelChoiceBox.getSelectionModel().selectedItemProperty().addListener((observable, oldValue, newValue) -> {
            currentRunner = runners.get(newValue);
            new Thread(() -> currentRunner.queueDownload(false)).start();
        });
        forceRefreshButton.disableProperty().bind(modelChoiceBox.getSelectionModel().selectedItemProperty().isNull());
    }


    private void configureAvailableDevices() {
        var available = PytorchManager.getAvailableDevices();
        deviceChoices.getItems().setAll(available);
        var selected = WSInferPrefs.deviceProperty().get();
        if (available.contains(selected))
            deviceChoices.getSelectionModel().select(selected);
        else
            deviceChoices.getSelectionModel().selectFirst();
        // Don't bind property for now, since this would cause trouble if the WSInferPrefs.deviceProperty() is
        // changed elsewhere
        deviceChoices.getSelectionModel().selectedItemProperty().addListener((value, oldValue, newValue) -> {
            WSInferPrefs.deviceProperty().set(newValue);
        });
    }





    private void configureRunInferenceButton() {
        // Disable the run button while a task is pending, or we have no model selected
        runButton.disableProperty().bind(
                imageDataProperty.isNull()
                        .or(pendingTask.isNotNull())
                        .or(modelChoiceBox.getSelectionModel().selectedItemProperty().isNull())
                        .or(messageTextHelper.warningText.isNotEmpty())
        );
    }

    private void configurePendingTaskProperty() {
        // Submit any new pending tasks to the thread pool
        pendingTask.addListener((observable, oldValue, newValue) -> {
            if (newValue != null) {
                pool.execute(newValue);
            }
        });
    }

    private void configureDisplayToggleButtons() {
        var actions = qupath.getDefaultActions();
        configureActionToggleButton(actions.FILL_DETECTIONS, toggleDetectionFill);
        configureActionToggleButton(actions.SHOW_DETECTIONS, toggleDetections);
        configureActionToggleButton(actions.SHOW_ANNOTATIONS, toggleAnnotations);
    }

    private void configureOpacitySlider() {
        var opacityProperty = qupath.getOverlayOptions().opacityProperty();
        sliderOpacity.valueProperty().bindBidirectional(opacityProperty);
    }

    private void configureSelectionButtons() {
        toggleSelectAllAnnotations.disableProperty().bind(imageDataProperty.isNull());
        overrideToggleSelected(toggleSelectAllAnnotations);
        toggleSelectAllDetections.disableProperty().bind(imageDataProperty.isNull());
        overrideToggleSelected(toggleSelectAllDetections);
    }

    // Hack to prevent the toggle buttons from staying selected
    // This allows us to use a segmented button with the appearance of regular, non-toggle buttons
    private void overrideToggleSelected(ToggleButton button) {
        button.selectedProperty().addListener((value, oldValue, newValue) -> button.setSelected(false));
    }

    /**
     * Configure a toggle button for showing/hiding or filling/unfilling objects.
     * @param action
     * @param button
     */
    private void configureActionToggleButton(Action action, ToggleButton button) {
        ActionUtils.configureButton(action, button);
        button.setContentDisplay(ContentDisplay.GRAPHIC_ONLY);
    }

    private void configureModelDirectory() {
        tfModelDirectory.textProperty().bindBidirectional(WSInferPrefs.modelDirectoryProperty());
    }

    private void configureNumWorkers() {
        spinnerNumWorkers.getValueFactory().valueProperty().bindBidirectional(WSInferPrefs.numWorkersProperty());
    }

    /**
     * Try to run inference on the current image using the current model and parameters.
     */
    public void runInference() {
        var imageData = this.imageDataProperty.get();
        String title = resources.getString("title");
        if (imageData == null) {
<<<<<<< HEAD
            Dialogs.showErrorMessage(resources.getString("title") , resources.getString("error.inference"));
            return;
        }
        var model = currentRunner.getModel();
        submitInferenceTask(imageData, model.getName());

=======
            Dialogs.showErrorMessage(title, "Cannot run WSInfer plugin without ImageData.");
            return;
        }
        if (!PytorchManager.hasPyTorchEngine()) {
            if (!Dialogs.showConfirmDialog(title, "PyTorch engine not found - would you like to download it?\nThis may take some time (but is only required once).")) {
                Dialogs.showWarningNotification(title, "No inference performed - PyTorch engine not found.");
                return;
            }
        }
        submitInferenceTask(imageData);
>>>>>>> 5eb84385
    }

    private void submitInferenceTask(ImageData<BufferedImage> imageData) {
        var task = new WSInferTask(imageData, currentRunner.getModel());
        pendingTask.set(task);
        // Reset the pending task when it completes (either successfully or not)
        task.stateProperty().addListener((observable, oldValue, newValue) -> {
            if (Set.of(Worker.State.CANCELLED, Worker.State.SUCCEEDED, Worker.State.FAILED).contains(newValue)) {
                if (pendingTask.get() == task)
                    pendingTask.set(null);
            }
        });
    }

    private static void addToHistoryWorkflow(ImageData<?> imageData, String modelName) {
        imageData.getHistoryWorkflow()
                .addStep(
                        new DefaultScriptableWorkflowStep(
                                resources.getString("workflow.title"),
                                WSInfer.class.getName() + ".runInference(\"" + modelName + "\")"
                        ));
    }

    public void forceRefresh() {
        new Thread(() -> {
            currentRunner.modelIsReadyProperty().set(false);
            currentRunner.queueDownload(true);
        }).start();
    }

    @FXML
    private void selectAllAnnotations() {
        Commands.selectObjectsByClass(imageDataProperty.get(), PathAnnotationObject.class);
    }

    @FXML
    private void selectAllTiles() {
        Commands.selectObjectsByClass(imageDataProperty.get(), PathTileObject.class);
    }

    @FXML
    private void openMeasurementMaps(ActionEvent event) {
        // Try to use existing action, to avoid creating a new stage
        // TODO: Replace this if QuPath v0.5.0 provides direct access to the action
        //       since that should be more robust (and also cope with language changes)
        var action = qupath.lookupActionByText("Show measurement maps");
        if (action != null) {
            action.handle(event);
            return;
        }
        // Fallback in case we couldn't get the action
        if (measurementMapsStage == null) {
            logger.warn("Creating a new measurement map stage");
            measurementMapsStage = Commands.createMeasurementMapDialog(QuPathGUI.getInstance());
        }
        measurementMapsStage.show();
    }

    @FXML
    private void openDetectionTable() {
        Commands.showDetectionMeasurementTable(qupath, imageDataProperty.get());
    }

    /**
     * Wrapper for an inference task, which can be submitted to the thread pool.
     */
    private static class WSInferTask extends Task<Void> {

        private final ImageData<BufferedImage> imageData;
        private final WSInferModel model;
        private final ProgressListener progressListener;

        private WSInferTask(ImageData<BufferedImage> imageData, WSInferModel model) {
            this.imageData = imageData;
            this.model = model;
            this.progressListener = new WSInferProgressDialog(QuPathGUI.getInstance().getStage(), e -> {
<<<<<<< HEAD
                if (Dialogs.showYesNoDialog(resources.getString("title"), resources.getString("ui.stop-tasks"))) {
=======
                if (Dialogs.showYesNoDialog(getTitle(), "Stop all running tasks?")) {
>>>>>>> 5eb84385
                    cancel(true);
                    e.consume();
                }
            });
        }

        @Override
        protected Void call() throws Exception {
            try {
<<<<<<< HEAD
                Platform.runLater(() -> Dialogs.showInfoNotification(getTitle(), resources.getString("ui.popup.requesting") + model.getName()));
=======
                // Ensure PyTorch engine is available
                if (!PytorchManager.hasPyTorchEngine()) {
                    Platform.runLater(() -> Dialogs.showInfoNotification(getTitle(), "Downloading PyTorch engine..."));
                    PytorchManager.getEngineOnline();
                }
                // Run inference
                Platform.runLater(() -> Dialogs.showInfoNotification(getTitle(), "Requesting inference for " + model.getName()));
>>>>>>> 5eb84385
                WSInfer.runInference(imageData, model, progressListener);
                addToHistoryWorkflow(imageData, model.getName());
            } catch (InterruptedException e) {
                Platform.runLater(() -> Dialogs.showErrorNotification(getTitle(), e.getLocalizedMessage()));
            } catch (Exception e) {
                Platform.runLater(() -> Dialogs.showErrorMessage(getTitle(), e.getLocalizedMessage()));
            }
            return null;
        }
    }


    /**
     * Helper class for determining which text to display in the message label.
     */
    private class MessageTextHelper {

        private SelectedObjectCounter selectedObjectCounter;

        /**
         * Text to display a warning (because inference can't be run)
         */
        private StringBinding warningText;
        /**
         * Text to display the number of selected objects (usually when inference can be run)
         */
        private StringBinding selectedObjectText;
        /**
         * Text to display in the message label (either the warning or the selected object text)
         */
        private StringBinding messageLabelText;

        /**
         * Binding to check if the warning is empty.
         * Retained here because otherwise code that attaches a listener to {@code warningText.isEmpty()} would need to
         * retain a reference to the binding to prevent garbage collection.
         */
        private BooleanBinding hasWarning;

        MessageTextHelper() {
            this.selectedObjectCounter = new SelectedObjectCounter(imageDataProperty);
            configureMessageTextBindings();
        }

        private void configureMessageTextBindings() {
            this.warningText = createWarningTextBinding();
            this.selectedObjectText = createSelectedObjectTextBinding();
            this.messageLabelText = Bindings.createStringBinding(() -> {
                var warning = warningText.get();
                if (warning == null || warning.isEmpty())
                    return selectedObjectText.get();
                else
                    return warning;
            }, warningText, selectedObjectText);
            this.hasWarning = warningText.isEmpty().not();
        }

        private StringBinding createSelectedObjectTextBinding() {
            return Bindings.createStringBinding(this::getSelectedObjectText,
                    selectedObjectCounter.numSelectedAnnotations,
                    selectedObjectCounter.numSelectedDetections);
        }

        private String getSelectedObjectText() {
            int nAnnotations = selectedObjectCounter.numSelectedAnnotations.get();
            int nDetections = selectedObjectCounter.numSelectedDetections.get();
            if (nAnnotations == 1)
                return resources.getString("ui.selection.annotations-single");
            else if (nAnnotations > 1)
                return String.format(resources.getString("ui.selection.annotations-multiple"), nAnnotations);
            else if (nDetections == 1)
                return resources.getString("ui.selection.detections-single");
            else if (nDetections > 1)
                return String.format(resources.getString("ui.selection.detections-multiple"), nDetections);
            else
                return resources.getString("ui.selection.empty");
        }

        private StringBinding createWarningTextBinding() {
            return Bindings.createStringBinding(this::getWarningText,
                    imageDataProperty,
                    modelChoiceBox.getSelectionModel().selectedItemProperty(),
                    selectedObjectCounter.numSelectedAnnotations,
                    selectedObjectCounter.numSelectedDetections);
        }

        private String getWarningText() {
            if (imageDataProperty.get() == null)
                return resources.getString("ui.error.no-image");
            if (modelChoiceBox.getSelectionModel().isEmpty())
                return resources.getString("ui.error.no-model");
            if (selectedObjectCounter.numSelectedAnnotations.get() == 0 && selectedObjectCounter.numSelectedDetections.get() == 0)
                return resources.getString("ui.error.no-selection");
            return null;
        }
    }


    /**
     * Helper class for maintaining a count of selected annotations and detections,
     * determined from an ImageData property (whose value may change).
     * This addresses the awkwardness of attaching/detaching listeners.
     */
    private static class SelectedObjectCounter {

        private ObjectProperty<ImageData<?>> imageDataProperty = new SimpleObjectProperty<>();

        private PathObjectSelectionListener selectionListener = this::selectedPathObjectChanged;

        private ObservableValue<PathObjectHierarchy> hierarchyProperty;

        private IntegerProperty numSelectedAnnotations = new SimpleIntegerProperty();
        private IntegerProperty numSelectedDetections = new SimpleIntegerProperty();

        SelectedObjectCounter(ObservableValue<ImageData<BufferedImage>> imageDataProperty) {
            this.imageDataProperty.bind(imageDataProperty);
            this.hierarchyProperty = createHierarchyBinding();
            hierarchyProperty.addListener((observable, oldValue, newValue) -> updateHierarchy(oldValue, newValue));
            updateHierarchy(null, hierarchyProperty.getValue());
        }

        private ObjectBinding<PathObjectHierarchy> createHierarchyBinding() {
            return Bindings.createObjectBinding(() -> {
                        var imageData = imageDataProperty.get();
                        return imageData == null ? null : imageData.getHierarchy();
                    },
                    imageDataProperty);
        }

        private void updateHierarchy(PathObjectHierarchy oldValue, PathObjectHierarchy newValue) {
            if (oldValue == newValue)
                return;
            if (oldValue != null)
                oldValue.getSelectionModel().removePathObjectSelectionListener(selectionListener);
            if (newValue != null)
                newValue.getSelectionModel().addPathObjectSelectionListener(selectionListener);
            updateSelectedObjectCounts();
        }

        private void selectedPathObjectChanged(PathObject pathObjectSelected, PathObject previousObject, Collection<PathObject> allSelected) {
            updateSelectedObjectCounts();
        }

        private void updateSelectedObjectCounts() {
            var hierarchy = hierarchyProperty.getValue();
            if (hierarchy == null) {
                numSelectedAnnotations.set(0);
                numSelectedDetections.set(0);
            } else {
                var selected = hierarchy.getSelectionModel().getSelectedObjects();
                numSelectedAnnotations.set((int)selected.stream().filter(p -> p.isAnnotation()).count());
                numSelectedDetections.set((int)selected.stream().filter(p -> p.isDetection()).count());
            }
        }

    }

}<|MERGE_RESOLUTION|>--- conflicted
+++ resolved
@@ -245,14 +245,6 @@
         var imageData = this.imageDataProperty.get();
         String title = resources.getString("title");
         if (imageData == null) {
-<<<<<<< HEAD
-            Dialogs.showErrorMessage(resources.getString("title") , resources.getString("error.inference"));
-            return;
-        }
-        var model = currentRunner.getModel();
-        submitInferenceTask(imageData, model.getName());
-
-=======
             Dialogs.showErrorMessage(title, "Cannot run WSInfer plugin without ImageData.");
             return;
         }
@@ -263,7 +255,6 @@
             }
         }
         submitInferenceTask(imageData);
->>>>>>> 5eb84385
     }
 
     private void submitInferenceTask(ImageData<BufferedImage> imageData) {
@@ -340,11 +331,7 @@
             this.imageData = imageData;
             this.model = model;
             this.progressListener = new WSInferProgressDialog(QuPathGUI.getInstance().getStage(), e -> {
-<<<<<<< HEAD
-                if (Dialogs.showYesNoDialog(resources.getString("title"), resources.getString("ui.stop-tasks"))) {
-=======
                 if (Dialogs.showYesNoDialog(getTitle(), "Stop all running tasks?")) {
->>>>>>> 5eb84385
                     cancel(true);
                     e.consume();
                 }
@@ -354,9 +341,6 @@
         @Override
         protected Void call() throws Exception {
             try {
-<<<<<<< HEAD
-                Platform.runLater(() -> Dialogs.showInfoNotification(getTitle(), resources.getString("ui.popup.requesting") + model.getName()));
-=======
                 // Ensure PyTorch engine is available
                 if (!PytorchManager.hasPyTorchEngine()) {
                     Platform.runLater(() -> Dialogs.showInfoNotification(getTitle(), "Downloading PyTorch engine..."));
@@ -364,7 +348,6 @@
                 }
                 // Run inference
                 Platform.runLater(() -> Dialogs.showInfoNotification(getTitle(), "Requesting inference for " + model.getName()));
->>>>>>> 5eb84385
                 WSInfer.runInference(imageData, model, progressListener);
                 addToHistoryWorkflow(imageData, model.getName());
             } catch (InterruptedException e) {
