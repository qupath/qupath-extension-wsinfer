/**
 * Copyright 2023 University of Edinburgh
 *
 * Licensed under the Apache License, Version 2.0 (the "License");
 * you may not use this file except in compliance with the License.
 * You may obtain a copy of the License at
 *
 *     http://www.apache.org/licenses/LICENSE-2.0
 *
 * Unless required by applicable law or agreed to in writing, software
 * distributed under the License is distributed on an "AS IS" BASIS,
 * WITHOUT WARRANTIES OR CONDITIONS OF ANY KIND, either express or implied.
 * See the License for the specific language governing permissions and
 * limitations under the License.
 */

package qupath.ext.wsinfer.models;

import com.google.gson.annotations.SerializedName;
import org.slf4j.Logger;
import org.slf4j.LoggerFactory;
import qupath.ext.wsinfer.ui.WSInferPrefs;
import qupath.lib.io.GsonTools;

import java.io.File;
import java.io.IOException;
import java.math.BigInteger;
import java.net.MalformedURLException;
import java.net.URL;
import java.nio.charset.StandardCharsets;
import java.nio.file.Files;
import java.security.MessageDigest;
import java.security.NoSuchAlgorithmException;

// Equivalent to config.json files from hugging face
public class WSInferModel {

    private final Logger logger = LoggerFactory.getLogger(WSInferModel.class);

    private String description;
    private WSInferModelConfiguration configuration;

    @SerializedName("hf_repo_id")
    private String hfRepoId;

    @SerializedName("hf_revision")
    private String hfRevision;

    public String getName() {
        return hfRepoId;
    }

    /**
     * Get the configuration. Note that this may be null.
     * @return the model configuration, or null.
     */
    public WSInferModelConfiguration getConfiguration() {
        if (configuration == null) {
            configuration = tryToLoadConfiguration();
        }
        return configuration;
    }

    /**
     * Remove the cached model files.
     */
    public synchronized void removeCache() {
        getTSFile().delete();
        getCFFile().delete();
    }

    /**
     * Get the torchscript file. Note that it is not guaranteed that the model has been downloaded.
     * @return path to torchscript pt file in cache dir
     */
    public File getTSFile() {
        return getFile("torchscript_model.pt");
    }

    /**
     * Get the configuration file. Note that it is not guaranteed that the model has been downloaded.
     * @return path to model config file in cache dir
     */
    public File getCFFile() {
        return getFile("config.json");
    }

    /**
     * Check if the model files exist and are valid.
     * @return true if the files exist and the SHA matches, and the config is valid.
     */
    public boolean isValid() {
        return getTSFile().exists() && checkSHAMatches() && getConfiguration() != null;
    }

<<<<<<< HEAD
=======
    /**
     * True if the model files exist and have been SHA matched.
     * @return a read/write {@link BooleanProperty}.
     */
    public BooleanProperty isModelAvailableProperty() {
        return this.isModelAvailableProperty;
    }

>>>>>>> 7a93d108
    private File getFile(String f) {
        return new File(String.format("%s/%s", getModelDirectory(), f));
    }

    private File getModelDirectory() {
        return new File(
                String.format(
                        "%s" + File.separator + "%s" + File.separator + "/%s",
                        WSInferPrefs.modelDirectoryProperty().get(), hfRepoId, hfRevision));
    }

    private WSInferModelConfiguration tryToLoadConfiguration() {
        var cfFile = getCFFile();
        if (cfFile.exists()) {
            try (var reader = Files.newBufferedReader(cfFile.toPath(), StandardCharsets.UTF_8)) {
                return GsonTools.getInstance().fromJson(reader, WSInferModelConfiguration.class);
            } catch (IOException e) {
                logger.error("Cannot read configuration {}", cfFile, e);
            }
        }
        return null;
    }

    private static String checkSumSHA256(File file) throws IOException, NoSuchAlgorithmException {
        byte[] data = Files.readAllBytes(file.toPath());
        byte[] hash = MessageDigest.getInstance("SHA-256").digest(data);
        return new BigInteger(1, hash).toString(16);
    }

    private boolean checkSHAMatches() {
        try {
            String shaDown = checkSumSHA256(getTSFile());
            // this is the format
            //        Result: version https://git-lfs.github.com/spec/v1
            //        oid sha256:fffeeecb4282b61b2b699c6dfcd8f76c30c8ca1af9800fa78f5d81fc0b78a4e2
            //        size 94494278
            String content = Files.readString(getFile("lfs-pointer.txt").toPath(), StandardCharsets.UTF_8);
            String shaUp = content.split("\n")[1]
                    .replace("oid sha256:", "");
            if (!shaDown.equals(shaUp)) {
                return false;
            }
        } catch (IOException | NoSuchAlgorithmException e) {
            logger.error("Unable to generate SHA for {}", getTSFile(), e);
            return false;
        }
        return true;
    }



    /**
     * Request that the model is downloaded.
     */
    public synchronized void downloadModel() {
        File modelDirectory = getModelDirectory();
        if (!modelDirectory.exists()) {
            try {
                Files.createDirectories(modelDirectory.toPath());
            } catch (IOException e) {
                logger.error("Cannot create directory for model files {}", modelDirectory, e);
            }
        }
        downloadFileToCacheDir("torchscript_model.pt");
        downloadFileToCacheDir("config.json");
        URL url = null;
        try {
            url = new URL(String.format("https://huggingface.co/%s/raw/%s/torchscript_model.pt", hfRepoId, hfRevision));
        } catch (MalformedURLException e) {
            logger.error("Error downloading URL {}", url, e);
        }
        WSInferUtils.downloadURLToFile(url, getFile("lfs-pointer.txt"));
        if (!isValid()) {
            logger.error("Error downloading model");
        }
    }

    private void downloadFileToCacheDir(String file) {
        URL url;
        try {
            url = new URL(String.format("https://huggingface.co/%s/resolve/%s/%s", hfRepoId, hfRevision, file));
        } catch (MalformedURLException e) {
            throw new RuntimeException(e);
        }
        WSInferUtils.downloadURLToFile(url, getFile(file));
    }
}<|MERGE_RESOLUTION|>--- conflicted
+++ resolved
@@ -93,17 +93,6 @@
         return getTSFile().exists() && checkSHAMatches() && getConfiguration() != null;
     }
 
-<<<<<<< HEAD
-=======
-    /**
-     * True if the model files exist and have been SHA matched.
-     * @return a read/write {@link BooleanProperty}.
-     */
-    public BooleanProperty isModelAvailableProperty() {
-        return this.isModelAvailableProperty;
-    }
-
->>>>>>> 7a93d108
     private File getFile(String f) {
         return new File(String.format("%s/%s", getModelDirectory(), f));
     }
