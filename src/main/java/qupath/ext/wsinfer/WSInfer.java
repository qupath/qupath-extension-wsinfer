package qupath.ext.wsinfer;

import ai.djl.Application;
import ai.djl.Device;
import ai.djl.MalformedModelException;
import ai.djl.inference.Predictor;
import ai.djl.modality.Classifications;
import ai.djl.modality.cv.Image;
import ai.djl.modality.cv.transform.Normalize;
import ai.djl.modality.cv.transform.ToTensor;
import ai.djl.repository.zoo.Criteria;
import ai.djl.repository.zoo.ModelNotFoundException;
import ai.djl.repository.zoo.ZooModel;
import ai.djl.translate.Pipeline;
import ai.djl.translate.Transform;
import ai.djl.translate.TranslateException;
import ai.djl.translate.Translator;
import org.slf4j.Logger;
import org.slf4j.LoggerFactory;
import qupath.ext.wsinfer.models.WSInferModel;
import qupath.ext.wsinfer.models.WSInferModelConfiguration;
import qupath.ext.wsinfer.models.WSInferTransform;
import qupath.ext.wsinfer.models.WSInferUtils;
import qupath.ext.wsinfer.ui.WSInferPrefs;
import qupath.lib.gui.dialogs.Dialogs;
import qupath.lib.images.ImageData;
import qupath.lib.images.servers.ImageServer;
import qupath.lib.images.servers.PixelCalibration;
import qupath.lib.objects.PathObject;
import qupath.lib.objects.PathObjects;
import qupath.lib.objects.classes.PathClass;
import qupath.lib.roi.GeometryTools;
import qupath.lib.scripting.QP;

import java.awt.image.BufferedImage;
import java.io.IOException;
import java.util.*;
import java.util.stream.Collectors;

/**
 * Main class to run inference with WSInfer.
 */
public class WSInfer {

    private static final Logger logger = LoggerFactory.getLogger(WSInfer.class);
    private static final ResourceBundle resources = ResourceBundle.getBundle("qupath.ext.wsinfer.ui.strings");

    /**
     * Run inference on the current image data using the given model.
     * @param wsiModel
     * @throws ModelNotFoundException
     * @throws MalformedModelException
     * @throws IOException
     * @throws InterruptedException
     * @throws TranslateException
     */
    public static void runInference(WSInferModel wsiModel) throws ModelNotFoundException, MalformedModelException, IOException, InterruptedException, TranslateException {
        runInference(QP.getCurrentImageData(), wsiModel);
    }

    /**
     * Run inference on the current image data using the specified model.
     * @param modelName name of the model to use for inference
     * @throws ModelNotFoundException
     * @throws MalformedModelException
     * @throws IOException
     * @throws InterruptedException
     * @throws TranslateException
     */
    public static void runInference(String modelName) throws ModelNotFoundException, MalformedModelException, IOException, InterruptedException, TranslateException {
        var model = loadModel(modelName);
        runInference(QP.getCurrentImageData(), model);
    }

    /**
     * Run inference on the specified image data using the specified model.
     * @param imageData image data to run inference on
     * @param modelName name of the model to use for inference
     * @throws ModelNotFoundException
     * @throws MalformedModelException
     * @throws IOException
     * @throws InterruptedException
     * @throws TranslateException
     */
    public static void runInference(ImageData<BufferedImage> imageData, String modelName) throws ModelNotFoundException, MalformedModelException, IOException, InterruptedException, TranslateException {
        var model = loadModel(modelName);
        runInference(imageData, model);
    }

    /**
     * Get a model from the model collection.
     * @param modelName the name of the model to fetch
     * @return the model; this should never be null, because an exception is thrown if the model is not found.
     * @throws IllegalArgumentException if no model is found with the given name.
     */
    private static WSInferModel loadModel(String modelName) throws IllegalArgumentException {
        Objects.requireNonNull(modelName, "Model name cannot be null");
        var modelCollection = WSInferUtils.getModelCollection();
        var model = modelCollection.getModels().getOrDefault(modelName, null);
        if (model == null && modelName.contains("/")) {
            String shortModelName = modelName.substring(modelName.lastIndexOf("/") + 1);
            model = modelCollection.getModels().getOrDefault(shortModelName, null);
            if (model != null)
                logger.warn("Using short model name {} instead of {}", shortModelName, modelName);
        }
        if (model == null) {
            throw new IllegalArgumentException("No model found with name: " + modelName);
        }
        return model;
    }

    /**
     * Run inference on the specified image data using the given model.
     * @param imageData image data to run inference on
     * @param wsiModel model to use for inference
     * @throws InterruptedException
     * @throws ModelNotFoundException
     * @throws MalformedModelException
     * @throws IOException
     * @throws TranslateException
     */
    public static void runInference(ImageData<BufferedImage> imageData, WSInferModel wsiModel) throws InterruptedException, ModelNotFoundException, MalformedModelException, IOException, TranslateException {
        runInference(imageData, wsiModel, new ProgressLogger(logger));
    }

    /**
     * Run inference on the specified image data using the given model with a custom progress listener.
     * @param imageData image data to run inference on (required)
     * @param wsiModel model to use for inference (required)
     * @param progressListener the progress listener to report what is happening (required)
     * @throws InterruptedException
     * @throws ModelNotFoundException
     * @throws MalformedModelException
     * @throws IOException
     * @throws TranslateException
     */
    public static void runInference(ImageData<BufferedImage> imageData, WSInferModel wsiModel, ProgressListener progressListener) throws InterruptedException, ModelNotFoundException, MalformedModelException, IOException, TranslateException {
        Objects.requireNonNull(wsiModel, "Model cannot be null");
        if (imageData == null) {
            Dialogs.showNoImageError(resources.getString("title"));
        }

        // Try to get some tiles we can use
        var tiles = getTilesForInference(imageData, wsiModel.getConfiguration());
        if (tiles.isEmpty()) {
            logger.warn("No tiles to process!");
            return;
        }

        Device device = getDevice();

        Pipeline pipeline = new Pipeline();
        int resize = -1;
        for (WSInferTransform transform: wsiModel.getConfiguration().getTransform()) {
            switch(transform.getName()) {
                case "Resize":
                    // Ideally we'd resize with the pipeline, but unfortunately that fails with MPS devides -
                    // so instead we need to resize first
//                    int size = ((Double) transform.getArguments().get("size")).intValue();
//                    builder.addTransform(new Resize(size, size, Image.Interpolation.BILINEAR));
                    resize = ((Number)transform.getArguments().get("size")).intValue();
                    logger.debug("Requesting resize to {}", resize);
                    break;
                case "ToTensor":
                    pipeline.add(createToTensorTransform(device));
                    break;
                case "Normalize":
                    pipeline.add(createNormalizeTransform(transform));
                    break;
                default:
                    logger.warn("Ignoring unknown transform: {}", transform.getName());
                    break;
            }
        }

        boolean applySoftmax = true;
        Translator translator = buildTranslator(wsiModel, pipeline, applySoftmax);
        Criteria<Image, Classifications> criteria = buildCriteria(wsiModel, translator, device);
        List<String> classNames = wsiModel.getConfiguration().getClassNames();

        long startTime = System.currentTimeMillis();
        try (ZooModel<Image, Classifications> model = criteria.loadModel()) {
            int nTiles = tiles.size();
            logger.info("Running {} for {} tiles", wsiModel.getName(), nTiles);

            ImageServer<BufferedImage> server = imageData.getServer();
            double downsample = wsiModel.getConfiguration().getSpacingMicronPerPixel() / (double)server.getPixelCalibration().getAveragedPixelSize();
            int width = (int) Math.round(wsiModel.getConfiguration().getPatchSizePixels() * downsample);
            int height = (int) Math.round(wsiModel.getConfiguration().getPatchSizePixels() * downsample);

            // Number of workers who will be busy fetching tiles for us while we're busy inferring
            int nWorkers = Math.max(1, WSInferPrefs.numWorkersProperty().getValue());

            // Make a guess at a batch size currently... *must* be 1 for MPS
            // FIXME: Make batch size adjustable when using a GPU (or CPU?)
            int batchSize = isMPS(device) || !device.isGpu() ? 1 : 4;
            if (device == Device.cpu())
                batchSize = 4;

            var tileLoader = TileLoader.builder()
                    .batchSize(batchSize)
                    .numWorkers(nWorkers)
                    .server(server)
                    .tileSize(width, height)
                    .downsample(downsample)
                    .tiles(tiles)
                    .resizeTile(resize, resize)
                    .build();

            double completedTiles = 0;
            double totalTiles = tiles.size();
            progressListener.updateProgress(
                    String.format(resources.getString("ui.processing-progress"), Math.round(completedTiles), Math.round(totalTiles)),
                    completedTiles/totalTiles);

            try (Predictor<Image, Classifications> predictor = model.newPredictor()) {
                var batchQueue = tileLoader.getBatchQueue();
                int pendingWorkers = nWorkers;
                while (pendingWorkers > 0 && !Thread.currentThread().isInterrupted()) {
                    var batch = batchQueue.take();
                    if (batch.isEmpty()) {
                        // We stop when all the tile workers have returned an empty batch
                        pendingWorkers--;
                        continue;
                    }

                    List<Image> inputs = batch.getInputs();
                    List<PathObject> pathObjectBatch = batch.getTiles();
                    List<Classifications> predictions = predictor.batchPredict(inputs);

                    for (int i = 0; i < inputs.size(); i++) {
                        PathObject pathObject = pathObjectBatch.get(i);
                        Classifications classifications = predictions.get(i);
                        for (String c : classNames) {
                            double prob = classifications.get(c).getProbability();
                            pathObject.getMeasurements().put(c, prob);
                        }
                        // Set class based upon probability
                        String name = classifications.topK(1).get(0).getClassName();
                        if (name == null)
                            pathObject.resetPathClass();
                        else
                            pathObject.setPathClass(PathClass.fromString(name));
                    }
                    completedTiles += inputs.size();
                    progressListener.updateProgress(
                            String.format(resources.getString("ui.processing-progress"), Math.round(completedTiles), Math.round(totalTiles)),
                            completedTiles/totalTiles);
                }
            }
            long endTime = System.currentTimeMillis();
            long duration = endTime - startTime;
            progressListener.updateProgress(
                    String.format(resources.getString("ui.processing-completed"), Math.round(completedTiles), Math.round(totalTiles)),
                    1.0);

            imageData.getHierarchy().fireObjectClassificationsChangedEvent(WSInfer.class, tiles);
            long durationSeconds = duration/1000;
            String seconds = durationSeconds == 1 ? "second" : "seconds";
            logger.info("Finished {} tiles in {} {} ({} ms per tile)", nTiles, durationSeconds, seconds, duration/nTiles);
        } catch (InterruptedException e) {
            logger.error("Model inference interrupted {}", wsiModel.getName(), e);
            progressListener.updateProgress("Inference interrupted!", 1.0);
            throw e;
        } catch (IOException | ModelNotFoundException | MalformedModelException | TranslateException e) {
            logger.error("Error running model {}", wsiModel.getName(), e);
            progressListener.updateProgress("Inference failed!", 1.0);
            throw e;
        }
    }

    /**
     * Check if a specified device corresponds to using the Metal Performance Shaders (MPS) backend (Apple Silicon)
     * @param device
     * @return
     */
    private static boolean isMPS(Device device) {
        return device != null && device.getDeviceType().toLowerCase().startsWith("mps");
    }


    private static Translator<Image, Classifications> buildTranslator(WSInferModel wsiModel, Pipeline pipeline, boolean applySoftmax) {
        // We should use ImageClassificationTranslator.builder() in the future if this is updated to work with MPS
        // (See javadocs for MpsSupport.WSInferClassificationTranslator for details)
        //        ImageClassificationTranslator.Builder builder = ImageClassificationTranslator.builder()
        return MpsSupport.WSInferClassificationTranslator.builder()
                .optSynset(wsiModel.getConfiguration().getClassNames())
                .optApplySoftmax(applySoftmax)
                .setPipeline(pipeline)
                .build();
    }

    private static Criteria<Image, Classifications> buildCriteria(WSInferModel wsiModel, Translator<Image, Classifications> translator, Device device) {
        return Criteria.builder()
                .optApplication(Application.CV.IMAGE_CLASSIFICATION)
                .optModelPath(wsiModel.getTSFile().toPath())
                .optEngine("PyTorch")
                .setTypes(Image.class, Classifications.class)
                .optTranslator(translator)
                .optDevice(device)
                .build();
    }


    private static Device getDevice() {
        String deviceName = WSInferPrefs.deviceProperty().get();
        switch (deviceName) {
            case "gpu":
                return Device.gpu();
            case "cpu":
                return Device.cpu();
            default:
                logger.info("Attempting to set device to {}", deviceName);
                return Device.fromName(deviceName);
        }
    }


    private static Transform createToTensorTransform(Device device) {
        logger.debug("Creating ToTensor transform");
        if (isMPS(device))
            return new MpsSupport.ToTensor32();
        else
            return new ToTensor();
    }

    private static Transform createNormalizeTransform(WSInferTransform transform) {
        ArrayList<Double> mean = (ArrayList<Double>) transform.getArguments().get("mean");
        ArrayList<Double> sd = (ArrayList<Double>) transform.getArguments().get("std");
        logger.debug("Creating Normalize transform (mean={}, sd={})", mean, sd);
        float[] meanArr = new float[mean.size()];
        float[] sdArr = new float[mean.size()];
        for (int i = 0; i < mean.size(); i++) {
            meanArr[i] = mean.get(i).floatValue();
            sdArr[i] = sd.get(i).floatValue();
        }
        return new Normalize(meanArr, sdArr);
    }


    private static List<PathObject> getTilesForInference(ImageData<BufferedImage> imageData, WSInferModelConfiguration config) {
        // Here, we permit detections to be used instead of tiles
        var selectedObjects = imageData.getHierarchy().getSelectionModel().getSelectedObjects();
        var selectedTiles = selectedObjects.stream()
                .filter(p -> p.isTile() || p.isDetection())
                .collect(Collectors.toList());
        if (!selectedTiles.isEmpty()) {
            return selectedTiles;
        }

        // If we have annotations selected, create tiles inside them
        Collection<PathObject> selectedAnnotations = selectedObjects.stream()
                .filter(p -> p.isAnnotation())
                .collect(Collectors.toList());

<<<<<<< HEAD
        if (!selectedAnnotations.isEmpty()) {
            var annotationSet = new LinkedHashSet<>(selectedAnnotations); // We want this later
            double tileWidth, tileHeight;
            PixelCalibration cal = imageData.getServer().getPixelCalibration();
            if (cal.hasPixelSizeMicrons()) {
                double tileSizeMicrons = config.getPatchSizePixels() * config.getSpacingMicronPerPixel();
                tileWidth = (int)(tileSizeMicrons / cal.getPixelWidthMicrons() + .5);
                tileHeight = (int)(tileSizeMicrons / cal.getPixelHeightMicrons() + .5);
            } else {
                tileWidth = (int)(config.getPatchSizePixels() + .5);
                tileHeight = tileWidth;
            }
            for (var annotation: selectedAnnotations) {
                var tiler = new Tiler(
                        GeometryTools.roiToGeometry(annotation.getROI()),
                        (int)tileWidth,
                        (int)tileHeight);
                tiler.setTrimToParent(false);
                tiler.setFilterByCentroid(true);
                tiler.setSymmetric(true);
                var tiles = tiler.tile();

                // add tiles to the hierarchy
                Tiler.createTilesFromGeometries(
                        imageData,
                        tiles,
                        annotation,
                        true,
                        true
                );
            }

=======
        if (selectedAnnotations.isEmpty()) {
            throw new IllegalArgumentException(resources.getString("No tiles or annotations selected!"));
        }

        // create tiles from the selected annotations
        var annotationSet = new LinkedHashSet<>(selectedAnnotations); // We want this later
        Map<String, Object> pluginArgs = new LinkedHashMap<>();
        if (imageData.getServer().getPixelCalibration().hasPixelSizeMicrons()) {
            pluginArgs.put("tileSizeMicrons", config.getPatchSizePixels() * config.getSpacingMicronPerPixel());
        } else {
            logger.warn("Pixel calibration not available, so using pixels instead of microns");
            pluginArgs.put("tileSizePixels", config.getPatchSizePixels());
        }
        pluginArgs.put("trimToROI", false);
        pluginArgs.put("makeAnnotations", false);
        pluginArgs.put("removeParentAnnotation", false);
        try {
            QP.runPlugin("qupath.lib.algorithms.TilerPlugin", imageData, pluginArgs);
>>>>>>> ee098c15
            // We want our new tiles to be selected... but we also want to ensure that any tile object
            // has a selected annotation as a parent (in case there were other tiles already)
            return imageData.getHierarchy().getTileObjects()
                    .stream()
                    .filter(t -> annotationSet.contains(t.getParent()))
                    .collect(Collectors.toList());
<<<<<<< HEAD
=======
        } catch (InterruptedException e) {
            logger.warn("Tiling interrupted", e);
            return new ArrayList<>();
>>>>>>> ee098c15
        }
    }


}<|MERGE_RESOLUTION|>--- conflicted
+++ resolved
@@ -353,73 +353,49 @@
                 .filter(p -> p.isAnnotation())
                 .collect(Collectors.toList());
 
-<<<<<<< HEAD
-        if (!selectedAnnotations.isEmpty()) {
-            var annotationSet = new LinkedHashSet<>(selectedAnnotations); // We want this later
-            double tileWidth, tileHeight;
-            PixelCalibration cal = imageData.getServer().getPixelCalibration();
-            if (cal.hasPixelSizeMicrons()) {
-                double tileSizeMicrons = config.getPatchSizePixels() * config.getSpacingMicronPerPixel();
-                tileWidth = (int)(tileSizeMicrons / cal.getPixelWidthMicrons() + .5);
-                tileHeight = (int)(tileSizeMicrons / cal.getPixelHeightMicrons() + .5);
-            } else {
-                tileWidth = (int)(config.getPatchSizePixels() + .5);
-                tileHeight = tileWidth;
-            }
-            for (var annotation: selectedAnnotations) {
-                var tiler = new Tiler(
-                        GeometryTools.roiToGeometry(annotation.getROI()),
-                        (int)tileWidth,
-                        (int)tileHeight);
-                tiler.setTrimToParent(false);
-                tiler.setFilterByCentroid(true);
-                tiler.setSymmetric(true);
-                var tiles = tiler.tile();
-
-                // add tiles to the hierarchy
-                Tiler.createTilesFromGeometries(
-                        imageData,
-                        tiles,
-                        annotation,
-                        true,
-                        true
-                );
-            }
-
-=======
         if (selectedAnnotations.isEmpty()) {
             throw new IllegalArgumentException(resources.getString("No tiles or annotations selected!"));
         }
 
-        // create tiles from the selected annotations
         var annotationSet = new LinkedHashSet<>(selectedAnnotations); // We want this later
-        Map<String, Object> pluginArgs = new LinkedHashMap<>();
-        if (imageData.getServer().getPixelCalibration().hasPixelSizeMicrons()) {
-            pluginArgs.put("tileSizeMicrons", config.getPatchSizePixels() * config.getSpacingMicronPerPixel());
+        double tileWidth, tileHeight;
+        PixelCalibration cal = imageData.getServer().getPixelCalibration();
+        if (cal.hasPixelSizeMicrons()) {
+            double tileSizeMicrons = config.getPatchSizePixels() * config.getSpacingMicronPerPixel();
+            tileWidth = (int)(tileSizeMicrons / cal.getPixelWidthMicrons() + .5);
+            tileHeight = (int)(tileSizeMicrons / cal.getPixelHeightMicrons() + .5);
         } else {
             logger.warn("Pixel calibration not available, so using pixels instead of microns");
-            pluginArgs.put("tileSizePixels", config.getPatchSizePixels());
-        }
-        pluginArgs.put("trimToROI", false);
-        pluginArgs.put("makeAnnotations", false);
-        pluginArgs.put("removeParentAnnotation", false);
-        try {
-            QP.runPlugin("qupath.lib.algorithms.TilerPlugin", imageData, pluginArgs);
->>>>>>> ee098c15
-            // We want our new tiles to be selected... but we also want to ensure that any tile object
-            // has a selected annotation as a parent (in case there were other tiles already)
-            return imageData.getHierarchy().getTileObjects()
-                    .stream()
-                    .filter(t -> annotationSet.contains(t.getParent()))
-                    .collect(Collectors.toList());
-<<<<<<< HEAD
-=======
-        } catch (InterruptedException e) {
-            logger.warn("Tiling interrupted", e);
-            return new ArrayList<>();
->>>>>>> ee098c15
-        }
-    }
-
+            tileWidth = (int)(config.getPatchSizePixels() + .5);
+            tileHeight = tileWidth;
+        }
+        for (var annotation: selectedAnnotations) {
+            var tiler = new Tiler(
+                    GeometryTools.roiToGeometry(annotation.getROI()),
+                    (int)tileWidth,
+                    (int)tileHeight);
+            tiler.setTrimToParent(false);
+            tiler.setFilterByCentroid(true);
+            tiler.setSymmetric(true);
+            var tiles = tiler.tile();
+
+            // add tiles to the hierarchy
+            Tiler.createTilesFromGeometries(
+                    imageData,
+                    tiles,
+                    annotation,
+                    true,
+                    true
+            );
+        }
+
+        // We want our new tiles to be selected... but we also want to ensure that any tile object
+        // has a selected annotation as a parent (in case there were other tiles already)
+        return imageData.getHierarchy().getTileObjects()
+                .stream()
+                .filter(t -> annotationSet.contains(t.getParent()))
+                .collect(Collectors.toList());
+
+    }
 
 }