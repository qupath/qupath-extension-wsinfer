title = WSInfer

error.initializing = Error initializing WSInfer window
ui.wsinfer-title = WSInfer 
ui.wsinfer-description = Blazingly fast inference on whole slide images
ui.model = Model
#ui.force-download = Force download
ui.run-model = Run
ui.results = View Results
ui.open-measurement-maps = Open measurement maps
<<<<<<< HEAD
ui.progress = Processing %d/%d tiles
ui.progress-completed = Completed %d/%d tiles
=======
ui.processing = Processing tiles
ui.processing-progress = Processing %d/%d tiles
ui.processing-completed = Completed %d/%d tiles
ui.cancel = Cancel
>>>>>>> 4aab74b2
<|MERGE_RESOLUTION|>--- conflicted
+++ resolved
@@ -8,12 +8,7 @@
 ui.run-model = Run
 ui.results = View Results
 ui.open-measurement-maps = Open measurement maps
-<<<<<<< HEAD
-ui.progress = Processing %d/%d tiles
-ui.progress-completed = Completed %d/%d tiles
-=======
 ui.processing = Processing tiles
 ui.processing-progress = Processing %d/%d tiles
 ui.processing-completed = Completed %d/%d tiles
-ui.cancel = Cancel
->>>>>>> 4aab74b2
+ui.cancel = Cancel